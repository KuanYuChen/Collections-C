--- conflicted
+++ resolved
@@ -18,13 +18,8 @@
  * along with Collections-C.  If not, see <http://www.gnu.org/licenses/>.
  */
 
-<<<<<<< HEAD
 #ifndef COLLECTIONS_C_ARRAY_H
 #define COLLECTIONS_C_ARRAY_H
-=======
-#ifndef COLLECTIONS_C__ARRAY_H
-#define COLLECTIONS_C__ARRAY_H
->>>>>>> 6ecd661b
 
 #include "common.h"
 
@@ -144,8 +139,4 @@
 
 const void* const* array_get_buffer(Array *ar);
 
-<<<<<<< HEAD
-#endif /* COLLECTIONS_C_ARRAY_H */
-=======
-#endif /* COLLECTIONS_C__ARRAY_H */
->>>>>>> 6ecd661b
+#endif /* COLLECTIONS_C_ARRAY_H */