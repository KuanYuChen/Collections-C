/*
 * Collections-C
 * Copyright (C) 2013-2014 Srđan Panić <srdja.panic@gmail.com>
 *
 * This file is part of Collections-C.
 *
 * Collections-C is free software: you can redistribute it and/or modify
 * it under the terms of the GNU Lesser General Public License as published by
 * the Free Software Foundation, either version 3 of the License, or
 * (at your option) any later version.
 *
 * Collections-C is distributed in the hope that it will be useful,
 * but WITHOUT ANY WARRANTY; without even the implied warranty of
 * MERCHANTABILITY or FITNESS FOR A PARTICULAR PURPOSE. See the
 * GNU Lesser General Public License for more details.
 *
 * You should have received a copy of the GNU Lesser General Public License
 * along with Collections-C.  If not, see <http://www.gnu.org/licenses/>.
 */

#include "array.h"

#define DEFAULT_CAPACITY 8
#define DEFAULT_EXPANSION_FACTOR 2

struct array_s {
    size_t   size;
    size_t   capacity;
    float    exp_factor;
    void   **buffer;

    void *(*mem_alloc)  (size_t size);
    void *(*mem_calloc) (size_t blocks, size_t size);
    void  (*mem_free)   (void *block);
};

static enum cc_stat expand_capacity(Array *ar);


/**
 * Creates a new empty array and returns a status code.
 *
 * @param[out] out pointer to where the newly created Array is to be stored
 *
 * @return CC_OK if the creation was successful, or CC_ERR_ALLOC if the
 * memory allocation for the new Array structure failed.
 */
enum cc_stat array_new(Array **out)
{
    ArrayConf c;
    array_conf_init(&c);
    return array_new_conf(&c, out);
}

/**
 * Creates a new empty Array based on the specified ArrayConf struct and
 * returns a status code.
 *
 * The Array is allocated using the allocators specified in the ArrayConf
 * struct. The allocation may fail if underlying allocator fails. It may also
 * fail if the values of exp_factor and capacity in the ArrayConf do not meet
 * the following condition: <code>exp_factor < (CC_MAX_ELEMENTS / capacity)</code>.
 *
 * @param[in] conf array configuration structure
 * @param[out] out pointer to where the newly created Array is to be stored
 *
 * @return CC_OK if the creation was successful, CC_ERR_INVALID_CAPACITY if
 * the above mentioned condition is not met, or CC_ERR_ALLOC if the memory
 * allocation for the new Array structure failed.
 */
enum cc_stat array_new_conf(ArrayConf const * const conf, Array **out)
{
    float ex;

    /* The expansion factor must be greater than one for the
     * array to grow */
    if (conf->exp_factor <= 1)
        ex = DEFAULT_EXPANSION_FACTOR;
    else
        ex = conf->exp_factor;

    /* Needed to avoid an integer overflow on the first resize and
     * to easily check for any future overflows. */
    if (!conf->capacity || ex >= CC_MAX_ELEMENTS / conf->capacity)
        return CC_ERR_INVALID_CAPACITY;

    Array *ar = conf->mem_calloc(1, sizeof(Array));

    if (!ar)
        return CC_ERR_ALLOC;

    void **buff = conf->mem_alloc(conf->capacity * sizeof(void*));

    if (!buff) {
        conf->mem_free(ar);
        return CC_ERR_ALLOC;
    }

    ar->buffer     = buff;
    ar->exp_factor = ex;
    ar->capacity   = conf->capacity;
    ar->mem_alloc  = conf->mem_alloc;
    ar->mem_calloc = conf->mem_calloc;
    ar->mem_free   = conf->mem_free;

    *out = ar;
    return CC_OK;
}

/**
 * Initializes the fields of the ArrayConf struct to default values.
 *
 * @param[in, out] conf ArrayConf structure that is being initialized
 */
void array_conf_init(ArrayConf *conf)
{
    conf->exp_factor = DEFAULT_EXPANSION_FACTOR;
    conf->capacity   = DEFAULT_CAPACITY;
    conf->mem_alloc  = malloc;
    conf->mem_calloc = calloc;
    conf->mem_free   = free;
}

/**
<<<<<<< HEAD
 * Destroys the Array structure, but leaves the data it used to hold intact.
=======
 * Destroys the array structure, but leaves the data it used to hold intact.
>>>>>>> 6ecd661b
 *
 * @param[in] ar the array that is to be destroyed
 */
void array_destroy(Array *ar)
{
    ar->mem_free(ar->buffer);
    ar->mem_free(ar);
}

/**
 * Destroys the Array structure along with all the data it holds.
 *
 * @note
 * This function should not be called on a array that has some of its elements
 * allocated on the stack.
 *
 * @param[in] ar the array that is being destroyed
 */
void array_destroy_free(Array *ar)
{
    size_t i;
    for (i = 0; i < ar->size; i++)
        ar->mem_free(ar->buffer[i]);

    array_destroy(ar);
}

/**
 * Adds a new element to the Array. The element is appended to the array making
 * it the last element (the one with the highest index) of the Array.
 *
 * @param[in] ar the array to which the element is being added
 * @param[in] element the element that is being added
 *
 * @return CC_OK if the element was successfully added, CC_ERR_ALLOC if the
 * memory allocation for the new element failed, or CC_ERR_MAX_CAPACITY if the
 * array is already at maximum capacity.
 */
enum cc_stat array_add(Array *ar, void *element)
{
    if (ar->size >= ar->capacity) {
        enum cc_stat status = expand_capacity(ar);
        if (status != CC_OK)
            return status;
    }

    ar->buffer[ar->size] = element;
    ar->size++;

    return CC_OK;
}

/**
 * Adds a new element to the array at a specified position by shifting all
 * subsequent elements by one. The specified index must be within the bounds
 * of the array. This function may also fail if the memory allocation for
 * the new element was unsuccessful.
 *
 * @param[in] ar the array to which the element is being added
 * @param[in] element the element that is being added
 * @param[in] index the position in the array at which the element is being
 *            added
 *
 * @return CC_OK if the element was successfully added, CC_ERR_OUT_OF_RANGE if
 * the specified index was not in range, CC_ERR_ALLOC if the memory
 * allocation for the new element failed, or CC_ERR_MAX_CAPACITY if the
 * array is already at maximum capacity.
 */
enum cc_stat array_add_at(Array *ar, void *element, size_t index)
{
    if (index == ar->size)
        return array_add(ar, element);

    if ((ar->size == 0 && index != 0) || index > (ar->size - 1))
        return CC_ERR_OUT_OF_RANGE;

    if (ar->size >= ar->capacity) {
        enum cc_stat status = expand_capacity(ar);
        if (status != CC_OK)
            return status;
    }

    size_t shift = (ar->size - index) * sizeof(void*);

    memmove(&(ar->buffer[index + 1]),
            &(ar->buffer[index]),
            shift);

    ar->buffer[index] = element;
    ar->size++;

    return CC_OK;
}

/**
 * Replaces an array element at the specified index and optionally sets the out
 * parameter to the value of the replaced element. The specified index must be
 * within the bounds of the Array.
 *
 * @param[in]  ar      array whose element is being replaced
 * @param[in]  element replacement element
 * @param[in]  index   index at which the replacement element should be inserted
 * @param[out] out     pointer to where the replaced element is stored, or NULL if
 *                     it is to be ignored
 *
 * @return CC_OK if the element was successfully replaced, or CC_ERR_OUT_OF_RANGE
 *         if the index was out of range.
 */
enum cc_stat array_replace_at(Array *ar, void *element, size_t index, void **out)
{
    if (index >= ar->size)
        return CC_ERR_OUT_OF_RANGE;

    if (out)
        *out = ar->buffer[index];

    ar->buffer[index] = element;

    return CC_OK;
}

/**
 * Removes the specified element from the Array if such element exists and
 * optionally sets the out parameter to the value of the removed element.
 *
 * @param[in] ar array from which the element is being removed
 * @param[in] element element being removed
 * @param[out] out pointer to where the removed value is stored, or NULL
 *                 if it is to be ignored
 *
 * @return CC_OK if the element was successfully removed, or
 * CC_ERR_VALUE_NOT_FOUND if the element was not found.
 */
enum cc_stat array_remove(Array *ar, void *element, void **out)
{
    size_t index;
    enum cc_stat status = array_index_of(ar, element, &index);

    if (status == CC_ERR_OUT_OF_RANGE)
        return CC_ERR_VALUE_NOT_FOUND;

    if (index != ar->size - 1) {
        size_t block_size = (ar->size - index) * sizeof(void*);

        memmove(&(ar->buffer[index]),
                &(ar->buffer[index + 1]),
                block_size);
    }
    ar->size--;

    if (out)
        *out = element;

    return CC_OK;
}

/**
 * Removes an Array element from the specified index and optionally sets the
 * out parameter to the value of the removed element. The index must be within
 * the bounds of the array.
 *
 * @param[in] ar the array from which the element is being removed
 * @param[in] index the index of the element being removed.
 * @param[out] out  pointer to where the removed value is stored,
 *                  or NULL if it is to be ignored
 *
 * @return CC_OK if the element was successfully removed, or CC_ERR_OUT_OF_RANGE
 * if the index was out of range.
 */
enum cc_stat array_remove_at(Array *ar, size_t index, void **out)
{
    if (index >= ar->size)
        return CC_ERR_OUT_OF_RANGE;

    if (out)
        *out = ar->buffer[index];

    if (index != ar->size - 1) {
        size_t block_size = (ar->size - index) * sizeof(void*);

        memmove(&(ar->buffer[index]),
                &(ar->buffer[index + 1]),
                block_size);
    }
    ar->size--;

    return CC_OK;
}

/**
 * Removes an Array element from the end of the array and optionally sets the
 * out parameter to the value of the removed element.
 *
 * @param[in] ar the array whose last element is being removed
 * @param[out] out pointer to where the removed value is stored, or NULL if it is
 *                 to be ignored
 *
 * @return CC_OK if the element was successfully removed, or CC_ERR_OUT_OF_RANGE
 * if the Array is already empty.
 */
enum cc_stat array_remove_last(Array *ar, void **out)
{
    return array_remove_at(ar, ar->size - 1, out);
}

/**
 * Removes all elements from the specified array. This function does not shrink
 * the array capacity.
 *
 * @param[in] ar array from which all elements are to be removed
 */
void array_remove_all(Array *ar)
{
    ar->size = 0;
}

/**
 * Removes and frees all elements from the specified array. This function does
 * not shrink the array capacity.
 *
 * @param[in] ar array from which all elements are to be removed
 */
void array_remove_all_free(Array *ar)
{
    size_t i;
    for (i = 0; i < ar->size; i++)
        free(ar->buffer[i]);

    array_remove_all(ar);
}

/**
 * Gets an Array element from the specified index and sets the out parameter to
 * its value. The specified index must be within the bounds of the array.
 *
 * @param[in] ar the array from which the element is being retrieved
 * @param[in] index the index of the array element
 * @param[out] out pointer to where the element is stored
 *
 * @return CC_OK if the element was found, or CC_ERR_OUT_OF_RANGE if the index
 * was out of range.
 */
enum cc_stat array_get_at(Array *ar, size_t index, void **out)
{
    if (index >= ar->size)
        return CC_ERR_OUT_OF_RANGE;

    *out = ar->buffer[index];
    return CC_OK;
}

/**
 * Gets the last element of the array or the element at the highest index
 * and sets the out parameter to its value.
 *
 * @param[in] ar the array whose last element is being returned
 * @param[out] out pointer to where the element is stored
 *
 * @return CC_OK if the element was found, or CC_ERR_VALUE_NOT_FOUND if the
 * Array is empty.
 */
enum cc_stat array_get_last(Array *ar, void **out)
{
    if (ar->size == 0)
        return CC_ERR_VALUE_NOT_FOUND;

    return array_get_at(ar, ar->size - 1, out);
}

/**
 * Returns the underlying array buffer.
 *
 * @note Any direct modification of the buffer may invalidate the Array.
 *
 * @param[in] ar array whose underlying buffer is being returned
 *
 * @return array's internal buffer.
 */
const void * const* array_get_buffer(Array *ar)
{
    return (const void* const*) ar->buffer;
}

/**
 * Gets the index of the specified element. The returned index is the index
 * of the first occurrence of the element starting from the beginning of the
 * Array.
 *
 * @param[in] ar array being searched
 * @param[in] element the element whose index is being looked up
 * @param[out] index  pointer to where the index is stored
 *
 * @return CC_OK if the index was found, or CC_OUT_OF_RANGE if not.
 */
enum cc_stat array_index_of(Array *ar, void *element, size_t *index)
{
    size_t i;
    for (i = 0; i < ar->size; i++) {
        if (ar->buffer[i] == element) {
            *index = i;
            return CC_OK;
        }
    }
    return CC_ERR_OUT_OF_RANGE;
}

/**
 * Creates a subarray of the specified Array, ranging from <code>b</code>
 * index (inclusive) to <code>e</code> index (inclusive). The range indices
 * must be within the bounds of the Array, while the <code>e</code> index
 * must be greater or equal to the <code>b</code> index.
 *
 * @note The new Array is allocated using the original Array's allocators
 *       and it also inherits the configuration of the original Array.
 *
 * @param[in] ar array from which the subarray is being created
 * @param[in] b the beginning index (inclusive) of the subarray that must be
 *              within the bounds of the array and must not exceed the
 *              the end index
 * @param[in] e the end index (inclusive) of the subarray that must be within
 *              the bounds of the array and must be greater or equal to the
 *              beginning index
 * @param[out] out pointer to where the new sublist is stored
 *
 * @return CC_OK if the subarray was successfully created, CC_ERR_INVALID_RANGE
 * if the specified index range is invalid, or CC_ERR_ALLOC if the memory allocation
 * for the new subarray failed.
 */
enum cc_stat array_subarray(Array *ar, size_t b, size_t e, Array **out)
{
    if (b > e || e >= ar->size)
        return CC_ERR_INVALID_RANGE;

    Array *sub_ar = ar->mem_calloc(1, sizeof(Array));

    if (!sub_ar)
        return CC_ERR_ALLOC;

    /* Try to allocate the buffer */
    if (!(sub_ar->buffer = ar->mem_alloc(ar->capacity * sizeof(void*)))) {
        ar->mem_free(sub_ar);
        return CC_ERR_ALLOC;
    }

    sub_ar->mem_alloc  = ar->mem_alloc;
    sub_ar->mem_calloc = ar->mem_calloc;
    sub_ar->mem_free   = ar->mem_free;
    sub_ar->size       = e - b + 1;
    sub_ar->capacity   = sub_ar->size;

    memcpy(sub_ar->buffer,
           &(ar->buffer[b]),
           sub_ar->size * sizeof(void*));

    *out = sub_ar;
    return CC_OK;
}

/**
 * Creates a shallow copy of the specified Array. A shallow copy is a copy of
 * the Array structure, but not the elements it holds.
 *
 * @note The new Array is allocated using the original Array's allocators
 *       and it also inherits the configuration of the original array.
 *
 * @param[in] ar the array to be copied
 * @param[out] out pointer to where the newly created copy is stored
 *
 * @return CC_OK if the copy was successfully created, or CC_ERR_ALLOC if the
 * memory allocation for the copy failed.
 */
enum cc_stat array_copy_shallow(Array *ar, Array **out)
{
    Array *copy = ar->mem_alloc(sizeof(Array));

    if (!copy)
        return CC_ERR_ALLOC;

    if (!(copy->buffer = ar->mem_calloc(ar->capacity, sizeof(void*)))) {
        ar->mem_free(copy);
        return CC_ERR_ALLOC;
    }
    copy->exp_factor = ar->exp_factor;
    copy->size       = ar->size;
    copy->capacity   = ar->capacity;
    copy->mem_alloc  = ar->mem_alloc;
    copy->mem_calloc = ar->mem_calloc;
    copy->mem_free   = ar->mem_free;

    memcpy(copy->buffer,
           ar->buffer,
           copy->size * sizeof(void*));

    *out = copy;
    return CC_OK;
}

/**
 * Creates a deep copy of the specified Array. A deep copy is a copy of
 * both the Array structure and the data it holds.
 *
 * @note The new Array is allocated using the original Array's allocators
 *       and it also inherits the configuration of the original Array.
 *
 * @param[in] ar   array to be copied
 * @param[in] cp   the copy function that should return a pointer to the copy of
 *                 the data
 * @param[out] out pointer to where the newly created copy is stored
 *
 * @return CC_OK if the copy was successfully created, or CC_ERR_ALLOC if the
 * memory allocation for the copy failed.
 */
enum cc_stat array_copy_deep(Array *ar, void *(*cp) (void *), Array **out)
{
    Array *copy = ar->mem_alloc(sizeof(Array));

    if (!copy)
        return CC_ERR_ALLOC;

    if (!(copy->buffer = ar->mem_calloc(ar->capacity, sizeof(void*)))) {
        ar->mem_free(copy);
        return CC_ERR_ALLOC;
    }

    copy->exp_factor = ar->exp_factor;
    copy->size       = ar->size;
    copy->capacity   = ar->capacity;
    copy->mem_alloc  = ar->mem_alloc;
    copy->mem_calloc = ar->mem_calloc;
    copy->mem_free   = ar->mem_free;

    size_t i;
    for (i = 0; i < copy->size; i++)
        copy->buffer[i] = cp(ar->buffer[i]);

    *out = copy;

    return CC_OK;
}

/**
 * Filters the Array by modifying it. It removes all elements that don't
 * return true on pred(element).
 *
 * @param[in] ar   array that is to be filtered
 * @param[in] pred predicate function which returns true if the element should
 *                 be kept in the Array
 *
 * @return CC_OK if the Array was filtered successfully, or CC_ERR_OUT_OF_RANGE
 * if the Array is empty.
 */
enum cc_stat array_filter_mut(Array *ar, bool (*pred) (const void*))
{
    if (ar->size == 0)
        return CC_ERR_OUT_OF_RANGE;

    size_t rm   = 0;
    size_t keep = 0;

    /* Look for clusters of non matching elements before moving
     * in order to minimize the number of memmoves */
    for (size_t i = ar->size - 1; i != ((size_t) - 1); i--) {
        if (!pred(ar->buffer[i])) {
            rm++;
            continue;
        }
        if (rm > 0) {
            if (keep > 0) {
                size_t block_size = keep * sizeof(void*);
                memmove(&(ar->buffer[i + 1]),
                        &(ar->buffer[i + 1 + rm]),
                        block_size);
            }
            ar->size -= rm;
            rm = 0;
        }
        keep++;
    }
    /* Remove any remaining elements*/
    if (rm > 0) {
        size_t block_size = keep * sizeof(void*);
        memmove(&(ar->buffer[0]),
                &(ar->buffer[rm]),
                block_size);

        ar->size -= rm;
    }
    return CC_OK;
}

/**
 * Filters the Array by creating a new Array that contains all elements from the
 * original Array that return true on pred(element) without modifying the original
 * Array.
 *
 * @param[in] ar   array that is to be filtered
 * @param[in] pred predicate function which returns true if the element should
 *                 be kept in the filtered array
 * @param[out] out pointer to where the new filtered Array is to be stored
 *
 * @return CC_OK if the Array was filtered successfully, CC_ERR_OUT_OF_RANGE
 * if the Array is empty, or CC_ERR_ALLOC if the memory allocation for the
 * new Array failed.
 */
enum cc_stat array_filter(Array *ar, bool (*pred) (const void*), Array **out)
{
    if (ar->size == 0)
        return CC_ERR_OUT_OF_RANGE;

    Array *filtered = ar->mem_alloc(sizeof(Array));

    if (!filtered)
        return CC_ERR_ALLOC;

    if (!(filtered->buffer = ar->mem_calloc(ar->capacity, sizeof(void*)))) {
        ar->mem_free(filtered);
        return CC_ERR_ALLOC;
    }

    filtered->exp_factor = ar->exp_factor;
    filtered->size       = 0;
    filtered->capacity   = ar->capacity;
    filtered->mem_alloc  = ar->mem_alloc;
    filtered->mem_calloc = ar->mem_calloc;
    filtered->mem_free   = ar->mem_free;

    size_t f = 0;
    for (size_t i = 0; i < ar->size; i++) {
        if (pred(ar->buffer[i])) {
            filtered->buffer[f++] = ar->buffer[i];
            filtered->size++;
        }
    }
    *out = filtered;

    return CC_OK;
}

/**
 * Reverses the order of elements in the specified array.
 *
 * @param[in] ar array that is being reversed
 */
void array_reverse(Array *ar)
{
    size_t i;
    size_t j;
    for (i = 0, j = ar->size - 1; i < (ar->size - 1) / 2; i++, j--) {
        void *tmp = ar->buffer[i];
        ar->buffer[i] = ar->buffer[j];
        ar->buffer[j] = tmp;
    }
}

/**
 * Trims the array's capacity, in other words, it shrinks the capacity to match
 * the number of elements in the Array, however the capacity will never shrink
 * below 1.
 *
 * @param[in] ar array whose capacity is being trimmed
 *
 * @return CC_OK if the capacity was trimmed successfully, or CC_ERR_ALLOC if
 * the reallocation failed.
 */
enum cc_stat array_trim_capacity(Array *ar)
{
    if (ar->size == ar->capacity)
        return CC_OK;

    void **new_buff = ar->mem_calloc(ar->size, sizeof(void*));

    if (!new_buff)
        return CC_ERR_ALLOC;

    size_t size = ar->size < 1 ? 1 : ar->size;

    memcpy(new_buff, ar->buffer, size * sizeof(void*));
    ar->mem_free(ar->buffer);

    ar->buffer   = new_buff;
    ar->capacity = ar->size;

    return CC_OK;
}

/**
 * Returns the number of occurrences of the element within the specified Array.
 *
 * @param[in] ar array that is being searched
 * @param[in] element the element that is being searched for
 *
 * @return the number of occurrences of the element.
 */
size_t array_contains(Array *ar, void *element)
{
    return array_contains_value(ar, element, cc_common_cmp_ptr);
}

/**
 * Returns the number of occurrences of the value pointed to by <code>e</code>
 * within the specified Array.
 *
 * @param[in] ar array that is being searched
 * @param[in] element the element that is being searched for
 * @param[in] cmp comparator function which returns 0 if the values passed to it are equal
 *
 * @return the number of occurrences of the value.
 */
size_t array_contains_value(Array *ar, void *element, int (*cmp) (const void*, const void*))
{
    size_t o = 0;
    size_t i;
    for (i = 0; i < ar->size; i++) {
        if (cmp(element, ar->buffer[i]) == 0)
            o++;
    }
    return o;
}

/**
 * Returns the size of the specified Array. The size of the array is the
 * number of elements contained within the Array.
 *
 * @param[in] ar array whose size is being returned
 *
 * @return the the number of element within the Array.
 */
size_t array_size(Array *ar)
{
    return ar->size;
}

/**
 * Returns the capacity of the specified Array. The capacity of the Array is
 * the maximum number of elements an Array can hold before it has to be resized.
 *
 * @param[in] ar array whose capacity is being returned
 *
 * @return the capacity of the Array.
 */
size_t array_capacity(Array *ar)
{
    return ar->capacity;
}

/**
 * Sorts the specified array.
 *
 * @note
 * Pointers passed to the comparator function will be pointers to the array
 * elements that are of type (void*) ie. void**. So an extra step of
 * dereferencing will be required before the data can be used for comparison:
 * eg. <code>my_type e = *(*((my_type**) ptr));</code>.
 *
 * @code
 * enum cc_stat mycmp(const void *e1, const void *e2) {
 *     MyType el1 = *(*((enum cc_stat**) e1));
 *     MyType el2 = *(*((enum cc_stat**) e2));
 *
 *     if (el1 < el2) return -1;
 *     if (el1 > el2) return 1;
 *     return 0;
 * }
 *
 * ...
 *
 * array_sort(array, mycmp);
 * @endcode
 *
 * @param[in] ar  array to be sorted
 * @param[in] cmp the comparator function that must be of type <code>
 *                enum cc_stat cmp(const void e1*, const void e2*)</code> that
 *                returns < 0 if the first element goes before the second,
 *                0 if the elements are equal and > 0 if the second goes
 *                before the first
 */
void array_sort(Array *ar, int (*cmp) (const void*, const void*))
{
    qsort(ar->buffer, ar->size, sizeof(void*), cmp);
}

/**
 * Expands the Array capacity. This might fail if the the new buffer
 * cannot be allocated. In case the expansion would overflow the index
 * range, a maximum capacity buffer is allocated instead. If the capacity
 * is already at the maximum capacity, no new buffer is allocated.
 *
 * @param[in] ar array whose capacity is being expanded
 *
 * @return CC_OK if the buffer was expanded successfully, CC_ERR_ALLOC if
 * the memory allocation for the new buffer failed, or CC_ERR_MAX_CAPACITY
 * if the array is already at maximum capacity.
 */
static enum cc_stat expand_capacity(Array *ar)
{
    if (ar->capacity == CC_MAX_ELEMENTS)
        return CC_ERR_MAX_CAPACITY;

    size_t new_capacity = ar->capacity * ar->exp_factor;

    /* As long as the capacity is greater that the expansion factor
     * at the point of overflow, this is check is valid. */
    if (new_capacity <= ar->capacity)
        ar->capacity = CC_MAX_ELEMENTS;
    else
        ar->capacity = new_capacity;

    void **new_buff = ar->mem_alloc(new_capacity * sizeof(void*));

    if (!new_buff)
        return CC_ERR_ALLOC;

    memcpy(new_buff, ar->buffer, ar->size * sizeof(void*));

    ar->mem_free(ar->buffer);
    ar->buffer = new_buff;

    return CC_OK;
}

/**
 * Applies the function fn to each element of the Array.
 *
 * @param[in] ar array on which this operation is performed
 * @param[in] fn operation function that is to be invoked on each Array
 *               element
 */
void array_map(Array *ar, void (*fn) (void *e))
{
    size_t i;
    for (i = 0; i < ar->size; i++)
        fn(ar->buffer[i]);
}

/**
 * A fold/reduce function that collects all of the elements in the array
 * together. For example, if we have an array of [a,b,c...] the end result
 * will be (...((a+b)+c)+...).
 *
 * @param[in] ar the array on which this operation is performed
 * @param[in] fn the operation function that is to be invoked on each array
 *               element
 * @param[in] result the pointer which will collect the end result
 */
void array_reduce(Array *ar, void (*fn) (void *, void *, void *), void *result)
{
	if(ar->size == 1)
		result = ar->buffer[0];

	if(ar->size > 1)
		fn(ar->buffer[0],ar->buffer[1],result);
	
	size_t i;
	for (i = 2; i < ar->size; i++)
		fn(result,ar->buffer[i],result);
}

/**
 * Initializes the iterator.
 *
 * @param[in] iter the iterator that is being initialized
 * @param[in] ar the array to iterate over
 */
void array_iter_init(ArrayIter *iter, Array *ar)
{
    iter->ar    = ar;
    iter->index = 0;
}

/**
 * Advances the iterator and sets the out parameter to the value of the
 * next element in the sequence.
 *
 * @param[in] iter the iterator that is being advanced
 * @param[out] out pointer to where the next element is set
 *
 * @return CC_OK if the iterator was advanced, or CC_ITER_END if the
 * end of the Array has been reached.
 */
enum cc_stat array_iter_next(ArrayIter *iter, void **out)
{
    if (iter->index >= iter->ar->size)
        return CC_ITER_END;

    *out = iter->ar->buffer[iter->index];

    iter->index++;

    return CC_OK;
}

/**
 * Removes the last returned element by <code>array_iter_next()</code>
 * function without invalidating the iterator and optionally sets the out
 * parameter to the value of the removed element.
 *
 * @note This function should only ever be called after a call to <code>
 * array_iter_next()</code>.

 * @param[in] iter the iterator on which this operation is being performed
 * @param[out] out pointer to where the removed element is stored, or NULL
 *                 if it is to be ignored
 *
 * @return CC_OK if the element was successfully removed, or
 * CC_ERR_OUT_OF_RANGE.
 */
enum cc_stat array_iter_remove(ArrayIter *iter, void **out)
{
    return array_remove_at(iter->ar, iter->index - 1, out);
}

/**
 * Adds a new element to the Array after the last returned element by
 * <code>array_iter_next()</code> function without invalidating the
 * iterator.
 *
 * @note This function should only ever be called after a call to <code>
 * array_iter_next()</code>.
 *
 * @param[in] iter the iterator on which this operation is being performed
 * @param[in] element the element being added
 *
 * @return CC_OK if the element was successfully added, CC_ERR_ALLOC if the
 * memory allocation for the new element failed, or CC_ERR_MAX_CAPACITY if
 * the array is already at maximum capacity.
 */
enum cc_stat array_iter_add(ArrayIter *iter, void *element)
{
    return array_add_at(iter->ar, element, iter->index++);
}

/**
 * Replaces the last returned element by <code>array_iter_next()</code>
 * with the specified element and optionally sets the out parameter to
 * the value of the replaced element.
 *
 * @note This function should only ever be called after a call to <code>
 * array_iter_next()</code>.
 *
 * @param[in] iter the iterator on which this operation is being performed
 * @param[in] element the replacement element
 * @param[out] out pointer to where the replaced element is stored, or NULL
 *                if it is to be ignored
 *
 * @return CC_OK if the element was replaced successfully, or
 * CC_ERR_OUT_OF_RANGE.
 */
enum cc_stat array_iter_replace(ArrayIter *iter, void *element, void **out)
{
    return array_replace_at(iter->ar, element, iter->index - 1, out);
}

/**
 * Returns the index of the last returned element by <code>array_iter_next()
 * </code>.
 *
 * @note
 * This function should not be called before a call to <code>array_iter_next()
 * </code>.
 *
 * @param[in] iter the iterator on which this operation is being performed
 *
 * @return the index.
 */
size_t array_iter_index(ArrayIter *iter)
{
    return iter->index - 1;
}

/**
 * Initializes the zip iterator.
 *
 * @param[in] iter iterator that is being initialized
 * @param[in] ar1  first array
 * @param[in] ar2  second array
 */
void array_zip_iter_init(ArrayZipIter *iter, Array *ar1, Array *ar2)
{
    iter->ar1 = ar1;
    iter->ar2 = ar2;
    iter->index = 0;
}

/**
 * Outputs the next element pair in the sequence and advances the iterator.
 *
 * @param[in]  iter iterator that is being advanced
 * @param[out] out1 output of the first array element
 * @param[out] out2 output of the second array element
 *
 * @return CC_OK if a next element pair is returned, or CC_ITER_END if the end of one
 * of the arrays has been reached.
 */
enum cc_stat array_zip_iter_next(ArrayZipIter *iter, void **out1, void **out2)
{
    if (iter->index >= iter->ar1->size || iter->index >= iter->ar2->size)
        return CC_ITER_END;

    *out1 = iter->ar1->buffer[iter->index];
    *out2 = iter->ar2->buffer[iter->index];

    iter->index++;

    return CC_OK;
}

/**
 * Removes and outputs the last returned element pair by <code>array_zip_iter_next()
 * </code> without invalidating the iterator.
 *
 * @param[in]  iter iterator on which this operation is being performed
 * @param[out] out1 output of the removed element from the first array
 * @param[out] out2 output of the removed element from the second array
 *
 * @return CC_OK if the element was successfully removed, or CC_ERR_OUT_OF_RANGE.
 */
enum cc_stat array_zip_iter_remove(ArrayZipIter *iter, void **out1, void **out2)
{
    if ((iter->index - 1) >= iter->ar1->size || (iter->index - 1) >= iter->ar2->size)
        return CC_ERR_OUT_OF_RANGE;

    array_remove_at(iter->ar1, iter->index - 1, out1);
    array_remove_at(iter->ar2, iter->index - 1, out2);

    return CC_OK;
}

/**
 * Adds a new element pair to the arrays after the last returned element pair by
 * <code>array_zip_iter_next()</code> and immediately before an element pair
 * that would be returned by a subsequent call to <code>array_zip_iter_next()</code>
 * without invalidating the iterator.
 *
 * @param[in] iter iterator on which this operation is being performed
 * @param[in] e1   element added to the first array
 * @param[in] e2   element added to the second array
 *
 * @return CC_OK if the element pair was successfully added to the arrays, or
 * CC_ERR_ALLOC if the memory allocation for the new elements failed.
 */
enum cc_stat array_zip_iter_add(ArrayZipIter *iter, void *e1, void *e2)
{
    size_t index = iter->index++;
    Array  *ar1  = iter->ar1;
    Array  *ar2  = iter->ar2;

    /* Make sure both array buffers have room */
    if ((ar1->size == ar1->capacity && (expand_capacity(ar1) != CC_OK)) ||
            (ar2->size == ar2->capacity && (expand_capacity(ar2) != CC_OK)))
        return CC_ERR_ALLOC;

    array_add_at(ar1, e1, index);
    array_add_at(ar2, e2, index);

    return CC_OK;
}

/**
 * Replaces the last returned element pair by <code>array_zip_iter_next()</code>
 * with the specified replacement element pair.
 *
 * @param[in] iter  iterator on which this operation is being performed
 * @param[in]  e1   first array's replacement element
 * @param[in]  e2   second array's replacement element
 * @param[out] out1 output of the replaced element from the first array
 * @param[out] out2 output of the replaced element from the second array
 *
 * @return CC_OK if the element was successfully replaced, or CC_ERR_OUT_OF_RANGE.
 */
enum cc_stat array_zip_iter_replace(ArrayZipIter *iter, void *e1, void *e2, void **out1, void **out2)
{
    if ((iter->index - 1) >= iter->ar1->size || (iter->index - 1) >= iter->ar2->size)
        return CC_ERR_OUT_OF_RANGE;

    array_replace_at(iter->ar1, e1, iter->index - 1, out1);
    array_replace_at(iter->ar2, e2, iter->index - 1, out2);

    return CC_OK;
}

/**
 * Returns the index of the last returned element pair by <code>array_zip_iter_next()</code>.
 *
 * @param[in] iter iterator on which this operation is being performed
 *
 * @return current iterator index.
 */
size_t array_zip_iter_index(ArrayZipIter *iter)
{
    return iter->index - 1;
}<|MERGE_RESOLUTION|>--- conflicted
+++ resolved
@@ -122,11 +122,7 @@
 }
 
 /**
-<<<<<<< HEAD
  * Destroys the Array structure, but leaves the data it used to hold intact.
-=======
- * Destroys the array structure, but leaves the data it used to hold intact.
->>>>>>> 6ecd661b
  *
  * @param[in] ar the array that is to be destroyed
  */
